--- conflicted
+++ resolved
@@ -61,9 +61,5 @@
     void finalIntegrate();
     KOKKOS_INLINE_FUNCTION
     void operator() (TagFinalIntegrate, const int& i) const;
-<<<<<<< HEAD
-    void run(Atom &, Force*, Neighbor &, Comm &, Thermo &, Timer &, const int);
-=======
     void run(Atom &, Force*, Neighbor &, Comm &, Thermo &, Timer &, const int, std::string);
->>>>>>> aabaf8cf
 };