--- conflicted
+++ resolved
@@ -93,10 +93,7 @@
   int ntypes = 8;
   int team_neigh = 0;
   int restart = 0;
-<<<<<<< HEAD
-=======
   std::string root_path = "./";
->>>>>>> aabaf8cf
 
   for(int i = 0; i < argc; i++) {
     if((strcmp(argv[i], "-i") == 0) || (strcmp(argv[i], "--input_file") == 0)) {
@@ -581,11 +578,7 @@
   }
 
   timer.barrier_start(TIME_TOTAL);
-<<<<<<< HEAD
-  integrate.run(atom, force, neighbor, comm, thermo, timer, restart);
-=======
   integrate.run(atom, force, neighbor, comm, thermo, timer, restart, root_path);
->>>>>>> aabaf8cf
   timer.barrier_stop(TIME_TOTAL);
 
   int natoms;
