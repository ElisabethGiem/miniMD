/* ----------------------------------------------------------------------
   miniMD is a simple, parallel molecular dynamics (MD) code.   miniMD is
   an MD microapplication in the Mantevo project at Sandia National
   Laboratories ( http://www.mantevo.org ). The primary
   authors of miniMD are Steve Plimpton (sjplimp@sandia.gov) , Paul Crozier
   (pscrozi@sandia.gov) and Christian Trott (crtrott@sandia.gov).

   Copyright (2008) Sandia Corporation.  Under the terms of Contract
   DE-AC04-94AL85000 with Sandia Corporation, the U.S. Government retains
   certain rights in this software.  This library is free software; you
   can redistribute it and/or modify it under the terms of the GNU Lesser
   General Public License as published by the Free Software Foundation;
   either version 3 of the License, or (at your option) any later
   version.

   This library is distributed in the hope that it will be useful, but
   WITHOUT ANY WARRANTY; without even the implied warranty of
   MERCHANTABILITY or FITNESS FOR A PARTICULAR PURPOSE.  See the GNU
   Lesser General Public License for more details.

   You should have received a copy of the GNU Lesser General Public
   License along with this software; if not, write to the Free Software
   Foundation, Inc., 59 Temple Place, Suite 330, Boston, MA 02111-1307
   USA.  See also: http://www.gnu.org/licenses/lgpl.txt .

   For questions, contact Paul S. Crozier (pscrozi@sandia.gov) or
   Christian Trott (crtrott@sandia.gov).

   Please read the accompanying README and LICENSE files.
---------------------------------------------------------------------- */
//#define PRINTDEBUG(a) a
#define PRINTDEBUG(a)
#include "stdio.h"
#include "integrate.h"
#include "math.h"
#include <cstdlib>

<<<<<<< HEAD
#ifdef KOKKOS_ENABLE_HDF5
   #define CHECKPOINT_FILESPACE KokkosResilience::HDF5Space
#else
   #define CHECKPOINT_FILESPACE KokkosResilience::StdFileSpace
#endif

#ifdef MINIMD_RESILIENCE
   #include <resilience/Resilience.hpp>
#endif

#ifdef KOKKOS_ENABLE_RESILIENT_EXECUTION
   #define DEVICE_EXECUTION_SPACE KokkosResilience::ResCuda
=======
#ifdef MINIMD_RESILIENCE
   #include <Kokkos_Resilience.hpp>
#endif

#ifdef KOKKOS_ENABLE_MANUAL_CHECKPOINT
   #include <mpi.h>
   #ifdef KOKKOS_ENABLE_HDF5
      #define CHECKPOINT_FILESPACE Kokkos::Experimental::HDF5Space
      #ifdef KOKKOS_ENABLE_HDF5_PARALLEL
         bool serial_io = false;
      #else
         bool serial_io = true;
      #endif
   #else
      bool serial_io = true;
      #define CHECKPOINT_FILESPACE Kokkos::Experimental::StdFileSpace
   #endif
#endif

#ifdef KOKKOS_ENABLE_RESILIENT_EXECUTION
   #define DEVICE_EXECUTION_SPACE Kokkos::ResCuda
>>>>>>> aabaf8cf
#else
   #ifdef KOKKOS_ENABLE_CUDA
      #define DEVICE_EXECUTION_SPACE Kokkos::Cuda
   #else
      #define DEVICE_EXECUTION_SPACE Kokkos::OpenMP
   #endif
#endif

Integrate::Integrate() {sort_every=20;}
Integrate::~Integrate() {}

void Integrate::setup()
{
  dtforce = 0.5 * dt;
}

void Integrate::initialIntegrate()
{
  Kokkos::parallel_for(Kokkos::RangePolicy<DEVICE_EXECUTION_SPACE, TagInitialIntegrate>(0,nlocal), *this);
}

KOKKOS_INLINE_FUNCTION
void Integrate::operator() (TagInitialIntegrate, const int& i) const {
  v(i,0) += dtforce * f(i,0);
  v(i,1) += dtforce * f(i,1);
  v(i,2) += dtforce * f(i,2);
  x(i,0) += dt * v(i,0);
  x(i,1) += dt * v(i,1);
  x(i,2) += dt * v(i,2);
}

void Integrate::finalIntegrate()
{
  Kokkos::parallel_for(Kokkos::RangePolicy<DEVICE_EXECUTION_SPACE, TagFinalIntegrate>(0,nlocal), *this);
}

KOKKOS_INLINE_FUNCTION
void Integrate::operator() (TagFinalIntegrate, const int& i) const {
  v(i,0) += dtforce * f(i,0);
  v(i,1) += dtforce * f(i,1);
  v(i,2) += dtforce * f(i,2);
}

void Integrate::run(Atom &atom, Force* force, Neighbor &neighbor,
<<<<<<< HEAD
                    Comm &comm, Thermo &thermo, Timer &timer, const int restart_)
=======
                    Comm &comm, Thermo &thermo, Timer &timer, 
                    const int restart_, std::string root_path)
>>>>>>> aabaf8cf
{
  int i, n;

  comm.timer = &timer;
  timer.array[TIME_TEST] = 0.0;

  int check_safeexchange = comm.check_safeexchange;

  mass = atom.mass;
  dtforce = dtforce / mass;

    int next_sort = sort_every>0?sort_every:ntimes+1;
    int nStart = 0;

#ifdef KOKKOS_ENABLE_MANUAL_CHECKPOINT
<<<<<<< HEAD
    KokkosResilience::StdFileSpace sfs;
=======
    CHECKPOINT_FILESPACE sfs;
    if (comm.me == 0) printf("manual checkpoint using cp mirror: %s \n", sfs.name());
>>>>>>> aabaf8cf
    auto x_cp = Kokkos::create_chkpt_mirror( sfs, atom.x );
    auto v_cp = Kokkos::create_chkpt_mirror( sfs, atom.v );
    auto f_cp = Kokkos::create_chkpt_mirror( sfs, atom.f );
    nStart = restart_;

<<<<<<< HEAD
    // Load from restart ...
    if (nStart > 0) {
        if (comm.nprocs > 1)
            KokkosResilience::DirectoryManager<CHECKPOINT_FILESPACE>::set_checkpoint_directory(comm.me == 0 ? true : false,
                    "./data", (int) ((nStart / 10) * 10));
        else
            KokkosResilience::DirectoryManager<CHECKPOINT_FILESPACE>::set_checkpoint_directory(comm.me == 0 ? true : false,
                    "./data", (int) ((nStart / 10) * 10), comm.me);
        // need to resize the views to match the checkpoint files ...
        KokkosResilience::StdFileSpace::restore_all_views();
=======
// Load from restart ...
    if (nStart > 0) {
         std::string cp_path = root_path;
         cp_path+=(std::string)"data";
         if ( comm.nprocs > 1 &&
              !std::is_same<CHECKPOINT_FILESPACE, Kokkos::Experimental::StdFileSpace>::value &&
              !serial_io )
            Kokkos::Experimental::DirectoryManager<CHECKPOINT_FILESPACE>::
                   set_checkpoint_directory(comm.me == 0 ? true : false, cp_path.c_str(), (int)((nStart / 10) * 10));
         else
            Kokkos::Experimental::DirectoryManager<CHECKPOINT_FILESPACE>::
                   set_checkpoint_directory( true , cp_path.c_str(), (int)((nStart / 10) * 10), comm.me);
         // need to resize the views to match the checkpoint files ... 
         CHECKPOINT_FILESPACE::restore_all_views();
>>>>>>> aabaf8cf
    }
#endif

    for(n = nStart; n < ntimes; n++) {
#ifdef KOKKOS_ENABLE_AUTOMATIC_CHECKPOINT
    #ifdef KR_ENABLE_TRACING
      auto iter_time = KokkosResilience::Util::begin_trace< KokkosResilience::Util::IterTimingTrace< std::string > >( *resilience_context, "step", n );
    #endif
#endif

      Kokkos::fence();

      x = atom.x;
      v = atom.v;
      f = atom.f;
      xold = atom.xold;
      nlocal = atom.nlocal;

#ifdef KOKKOS_ENABLE_AUTOMATIC_CHECKPOINT
      KokkosResilience::checkpoint( *resilience_context, "initial", n, [self = *this]() mutable {
        self.initialIntegrate();
      }, KokkosResilience::filter::nth_iteration_filter< 10 >{} );
#else
      initialIntegrate();
#endif

      timer.stamp();

      if((n + 1) % neighbor.every) {

        comm.communicate(atom);
        timer.stamp(TIME_COMM);

      } else {
          if(check_safeexchange) {
              double d_max = 0;

              for(i = 0; i < atom.nlocal; i++) {
                double dx = (x(i,0) - xold(i,0));

                if(dx > atom.box.xprd) dx -= atom.box.xprd;

                if(dx < -atom.box.xprd) dx += atom.box.xprd;

                double dy = (x(i,1) - xold(i,1));

                if(dy > atom.box.yprd) dy -= atom.box.yprd;

                if(dy < -atom.box.yprd) dy += atom.box.yprd;

                double dz = (x(i,2) - xold(i,2));

                if(dz > atom.box.zprd) dz -= atom.box.zprd;

                if(dz < -atom.box.zprd) dz += atom.box.zprd;

                double d = dx * dx + dy * dy + dz * dz;

                if(d > d_max) d_max = d;
              }

              d_max = sqrt(d_max);

              if((d_max > atom.box.xhi - atom.box.xlo) || (d_max > atom.box.yhi - atom.box.ylo) || (d_max > atom.box.zhi - atom.box.zlo))
                printf("Warning: Atoms move further than your subdomain size, which will eventually cause lost atoms.\n"
                "Increase reneighboring frequency or choose a different processor grid\n"
                "Maximum move distance: %lf; Subdomain dimensions: %lf %lf %lf\n",
                d_max, atom.box.xhi - atom.box.xlo, atom.box.yhi - atom.box.ylo, atom.box.zhi - atom.box.zlo);

          }

          timer.stamp_extra_start();
          comm.exchange(atom);
          if(n+1>=next_sort) {
            atom.sort(neighbor);
            next_sort +=  sort_every;
          }
          comm.borders(atom);
          timer.stamp_extra_stop(TIME_TEST);
          timer.stamp(TIME_COMM);

        Kokkos::fence();

	Kokkos::Profiling::pushRegion("neighbor::build");
        neighbor.build(atom);
	Kokkos::Profiling::popRegion();

        timer.stamp(TIME_NEIGH);
      }

      Kokkos::Profiling::pushRegion("force");
      force->evflag = (n + 1) % thermo.nstat == 0;
      force->compute(atom, neighbor, comm, comm.me);
      Kokkos::Profiling::popRegion();

      timer.stamp(TIME_FORCE);

      if(neighbor.halfneigh && neighbor.ghost_newton) {
        comm.reverse_communicate(atom);

        timer.stamp(TIME_COMM);
      }

      v = atom.v;
      f = atom.f;
      nlocal = atom.nlocal;

      Kokkos::fence();

#ifdef KOKKOS_ENABLE_AUTOMATIC_CHECKPOINT
      KokkosResilience::checkpoint( *resilience_context, "final", n, [self = *this]() mutable {
        self.finalIntegrate();
      }, KokkosResilience::filter::nth_iteration_filter< 10 >{} );
#else
      finalIntegrate();
#endif

      if(thermo.nstat) thermo.compute(n + 1, atom, neighbor, force, timer, comm);
#ifdef KOKKOS_ENABLE_MANUAL_CHECKPOINT
      if ( n % 10 == 0 ) {
<<<<<<< HEAD
         Kokkos::fence();
         if (comm.nprocs > 1)
            KokkosResilience::DirectoryManager<CHECKPOINT_FILESPACE>::set_checkpoint_directory(comm.me == 0 ? true : false, "./data", n);
         else
            KokkosResilience::DirectoryManager<CHECKPOINT_FILESPACE>::set_checkpoint_directory(comm.me == 0 ? true : false, "./data", n, comm.me);
         CHECKPOINT_FILESPACE::checkpoint_views();
=======
         std::string cp_path = root_path;
         cp_path+=(std::string)"data";
         Kokkos::fence();
         if ( comm.nprocs > 1 && 
              !std::is_same<CHECKPOINT_FILESPACE, Kokkos::Experimental::StdFileSpace>::value &&
              !serial_io ) 
            Kokkos::Experimental::DirectoryManager<CHECKPOINT_FILESPACE>::
                      set_checkpoint_directory(comm.me == 0 ? true : false, cp_path.c_str(), n);
         else
            Kokkos::Experimental::DirectoryManager<CHECKPOINT_FILESPACE>::
                      set_checkpoint_directory( true , cp_path.c_str(), n, comm.me);
         CHECKPOINT_FILESPACE::checkpoint_views();
         MPI_Barrier( MPI_COMM_WORLD );
         if (comm.me == 0) printf("checkpoint complete: %d \n", n); 
      } else {
         if (comm.me == 0) printf("compute only iteration: %d \n", n); 
>>>>>>> aabaf8cf
      }
#endif
    }
}<|MERGE_RESOLUTION|>--- conflicted
+++ resolved
@@ -35,22 +35,8 @@
 #include "math.h"
 #include <cstdlib>
 
-<<<<<<< HEAD
-#ifdef KOKKOS_ENABLE_HDF5
-   #define CHECKPOINT_FILESPACE KokkosResilience::HDF5Space
-#else
-   #define CHECKPOINT_FILESPACE KokkosResilience::StdFileSpace
-#endif
-
 #ifdef MINIMD_RESILIENCE
    #include <resilience/Resilience.hpp>
-#endif
-
-#ifdef KOKKOS_ENABLE_RESILIENT_EXECUTION
-   #define DEVICE_EXECUTION_SPACE KokkosResilience::ResCuda
-=======
-#ifdef MINIMD_RESILIENCE
-   #include <Kokkos_Resilience.hpp>
 #endif
 
 #ifdef KOKKOS_ENABLE_MANUAL_CHECKPOINT
@@ -70,7 +56,6 @@
 
 #ifdef KOKKOS_ENABLE_RESILIENT_EXECUTION
    #define DEVICE_EXECUTION_SPACE Kokkos::ResCuda
->>>>>>> aabaf8cf
 #else
    #ifdef KOKKOS_ENABLE_CUDA
       #define DEVICE_EXECUTION_SPACE Kokkos::Cuda
@@ -115,12 +100,8 @@
 }
 
 void Integrate::run(Atom &atom, Force* force, Neighbor &neighbor,
-<<<<<<< HEAD
-                    Comm &comm, Thermo &thermo, Timer &timer, const int restart_)
-=======
                     Comm &comm, Thermo &thermo, Timer &timer, 
                     const int restart_, std::string root_path)
->>>>>>> aabaf8cf
 {
   int i, n;
 
@@ -136,29 +117,13 @@
     int nStart = 0;
 
 #ifdef KOKKOS_ENABLE_MANUAL_CHECKPOINT
-<<<<<<< HEAD
-    KokkosResilience::StdFileSpace sfs;
-=======
     CHECKPOINT_FILESPACE sfs;
     if (comm.me == 0) printf("manual checkpoint using cp mirror: %s \n", sfs.name());
->>>>>>> aabaf8cf
     auto x_cp = Kokkos::create_chkpt_mirror( sfs, atom.x );
     auto v_cp = Kokkos::create_chkpt_mirror( sfs, atom.v );
     auto f_cp = Kokkos::create_chkpt_mirror( sfs, atom.f );
     nStart = restart_;
 
-<<<<<<< HEAD
-    // Load from restart ...
-    if (nStart > 0) {
-        if (comm.nprocs > 1)
-            KokkosResilience::DirectoryManager<CHECKPOINT_FILESPACE>::set_checkpoint_directory(comm.me == 0 ? true : false,
-                    "./data", (int) ((nStart / 10) * 10));
-        else
-            KokkosResilience::DirectoryManager<CHECKPOINT_FILESPACE>::set_checkpoint_directory(comm.me == 0 ? true : false,
-                    "./data", (int) ((nStart / 10) * 10), comm.me);
-        // need to resize the views to match the checkpoint files ...
-        KokkosResilience::StdFileSpace::restore_all_views();
-=======
 // Load from restart ...
     if (nStart > 0) {
          std::string cp_path = root_path;
@@ -173,7 +138,6 @@
                    set_checkpoint_directory( true , cp_path.c_str(), (int)((nStart / 10) * 10), comm.me);
          // need to resize the views to match the checkpoint files ... 
          CHECKPOINT_FILESPACE::restore_all_views();
->>>>>>> aabaf8cf
     }
 #endif
 
@@ -294,14 +258,6 @@
       if(thermo.nstat) thermo.compute(n + 1, atom, neighbor, force, timer, comm);
 #ifdef KOKKOS_ENABLE_MANUAL_CHECKPOINT
       if ( n % 10 == 0 ) {
-<<<<<<< HEAD
-         Kokkos::fence();
-         if (comm.nprocs > 1)
-            KokkosResilience::DirectoryManager<CHECKPOINT_FILESPACE>::set_checkpoint_directory(comm.me == 0 ? true : false, "./data", n);
-         else
-            KokkosResilience::DirectoryManager<CHECKPOINT_FILESPACE>::set_checkpoint_directory(comm.me == 0 ? true : false, "./data", n, comm.me);
-         CHECKPOINT_FILESPACE::checkpoint_views();
-=======
          std::string cp_path = root_path;
          cp_path+=(std::string)"data";
          Kokkos::fence();
@@ -315,10 +271,9 @@
                       set_checkpoint_directory( true , cp_path.c_str(), n, comm.me);
          CHECKPOINT_FILESPACE::checkpoint_views();
          MPI_Barrier( MPI_COMM_WORLD );
-         if (comm.me == 0) printf("checkpoint complete: %d \n", n); 
+         //if (comm.me == 0) printf("checkpoint complete: %d \n", n); 
       } else {
-         if (comm.me == 0) printf("compute only iteration: %d \n", n); 
->>>>>>> aabaf8cf
+         //if (comm.me == 0) printf("compute only iteration: %d \n", n); 
       }
 #endif
     }
