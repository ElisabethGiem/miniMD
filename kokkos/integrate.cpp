/* ----------------------------------------------------------------------
   miniMD is a simple, parallel molecular dynamics (MD) code.   miniMD is
   an MD microapplication in the Mantevo project at Sandia National
   Laboratories ( http://www.mantevo.org ). The primary
   authors of miniMD are Steve Plimpton (sjplimp@sandia.gov) , Paul Crozier
   (pscrozi@sandia.gov) and Christian Trott (crtrott@sandia.gov).

   Copyright (2008) Sandia Corporation.  Under the terms of Contract
   DE-AC04-94AL85000 with Sandia Corporation, the U.S. Government retains
   certain rights in this software.  This library is free software; you
   can redistribute it and/or modify it under the terms of the GNU Lesser
   General Public License as published by the Free Software Foundation;
   either version 3 of the License, or (at your option) any later
   version.

   This library is distributed in the hope that it will be useful, but
   WITHOUT ANY WARRANTY; without even the implied warranty of
   MERCHANTABILITY or FITNESS FOR A PARTICULAR PURPOSE.  See the GNU
   Lesser General Public License for more details.

   You should have received a copy of the GNU Lesser General Public
   License along with this software; if not, write to the Free Software
   Foundation, Inc., 59 Temple Place, Suite 330, Boston, MA 02111-1307
   USA.  See also: http://www.gnu.org/licenses/lgpl.txt .

   For questions, contact Paul S. Crozier (pscrozi@sandia.gov) or
   Christian Trott (crtrott@sandia.gov).

   Please read the accompanying README and LICENSE files.
---------------------------------------------------------------------- */
//#define PRINTDEBUG(a) a
#define PRINTDEBUG(a)
#include "stdio.h"
#include "integrate.h"
#include "math.h"
#include <cstdlib>

#define KOKKOS_USE_CHECKPOINT
#define CHECKPOINT_FILESPACE Kokkos::Experimental::StdFileSpace
#ifdef KOKKOS_USE_CHECKPOINT
   #include <Kokkos_Resilience.hpp>
#endif


#ifdef MINIMD_RESILIENCE
#include <resilience/checkpoint.hpp>
#endif

Integrate::Integrate() {sort_every=20;}
Integrate::~Integrate() {}

void Integrate::setup()
{
  dtforce = 0.5 * dt;
}

void Integrate::initialIntegrate()
{
  Kokkos::parallel_for(Kokkos::RangePolicy<TagInitialIntegrate>(0,nlocal), *this);
}

KOKKOS_INLINE_FUNCTION
void Integrate::operator() (TagInitialIntegrate, const int& i) const {
  v(i,0) += dtforce * f(i,0);
  v(i,1) += dtforce * f(i,1);
  v(i,2) += dtforce * f(i,2);
  x(i,0) += dt * v(i,0);
  x(i,1) += dt * v(i,1);
  x(i,2) += dt * v(i,2);
}

void Integrate::finalIntegrate()
{
  Kokkos::parallel_for(Kokkos::RangePolicy<TagFinalIntegrate>(0,nlocal), *this);
}

KOKKOS_INLINE_FUNCTION
void Integrate::operator() (TagFinalIntegrate, const int& i) const {
  v(i,0) += dtforce * f(i,0);
  v(i,1) += dtforce * f(i,1);
  v(i,2) += dtforce * f(i,2);
}

void Integrate::run(Atom &atom, Force* force, Neighbor &neighbor,
                    Comm &comm, Thermo &thermo, Timer &timer, const int restart_)
{
  int i, n;

  comm.timer = &timer;
  timer.array[TIME_TEST] = 0.0;

  int check_safeexchange = comm.check_safeexchange;

  mass = atom.mass;
  dtforce = dtforce / mass;

    int next_sort = sort_every>0?sort_every:ntimes+1;
    int nStart = 0;

#ifdef KOKKOS_USE_CHECKPOINT
    Kokkos::Experimental::StdFileSpace sfs;
    auto x_cp = Kokkos::create_chkpt_mirror( sfs, atom.x );
    auto v_cp = Kokkos::create_chkpt_mirror( sfs, atom.v );
    auto f_cp = Kokkos::create_chkpt_mirror( sfs, atom.f );
    nStart = restart_;

// Load from restart ...
    if (nStart > 0) {
         if (comm.nprocs > 1)
            Kokkos::Experimental::DirectoryManager<CHECKPOINT_FILESPACE>::set_checkpoint_directory(comm.me == 0 ? true : false, "./data", (int)((nStart / 10) * 10));
         else
            Kokkos::Experimental::DirectoryManager<CHECKPOINT_FILESPACE>::set_checkpoint_directory(comm.me == 0 ? true : false, "./data", (int)((nStart / 10) * 10), comm.me);
         // need to resize the views to match the checkpoint files ... 
         Kokkos::Experimental::StdFileSpace::restore_all_views();
    }
#endif

<<<<<<< HEAD
    for(n = nStart; n < ntimes; n++) {
=======
    for(n = 0; n < ntimes; n++) {
#ifdef MINIMD_RESILIENCE
      auto iter_time = KokkosResilience::Util::begin_trace< KokkosResilience::Util::IterTimingTrace< std::string > >( *resilience_context, "step", n );
#endif
>>>>>>> d9959c69

      Kokkos::fence();

      x = atom.x;
      v = atom.v;
      f = atom.f;
      xold = atom.xold;
      nlocal = atom.nlocal;

#ifdef MINIMD_RESILIENCE
      KokkosResilience::checkpoint( *resilience_context, "initial", n, [self = *this]() mutable {
        self.initialIntegrate();
      }, KokkosResilience::filter::nth_iteration_filter< 10 >{} );
#else
      initialIntegrate();
#endif

      timer.stamp();

      if((n + 1) % neighbor.every) {

        comm.communicate(atom);
        timer.stamp(TIME_COMM);

      } else {
          if(check_safeexchange) {
              double d_max = 0;

              for(i = 0; i < atom.nlocal; i++) {
                double dx = (x(i,0) - xold(i,0));

                if(dx > atom.box.xprd) dx -= atom.box.xprd;

                if(dx < -atom.box.xprd) dx += atom.box.xprd;

                double dy = (x(i,1) - xold(i,1));

                if(dy > atom.box.yprd) dy -= atom.box.yprd;

                if(dy < -atom.box.yprd) dy += atom.box.yprd;

                double dz = (x(i,2) - xold(i,2));

                if(dz > atom.box.zprd) dz -= atom.box.zprd;

                if(dz < -atom.box.zprd) dz += atom.box.zprd;

                double d = dx * dx + dy * dy + dz * dz;

                if(d > d_max) d_max = d;
              }

              d_max = sqrt(d_max);

              if((d_max > atom.box.xhi - atom.box.xlo) || (d_max > atom.box.yhi - atom.box.ylo) || (d_max > atom.box.zhi - atom.box.zlo))
                printf("Warning: Atoms move further than your subdomain size, which will eventually cause lost atoms.\n"
                "Increase reneighboring frequency or choose a different processor grid\n"
                "Maximum move distance: %lf; Subdomain dimensions: %lf %lf %lf\n",
                d_max, atom.box.xhi - atom.box.xlo, atom.box.yhi - atom.box.ylo, atom.box.zhi - atom.box.zlo);

          }

          timer.stamp_extra_start();
          comm.exchange(atom);
          if(n+1>=next_sort) {
            atom.sort(neighbor);
            next_sort +=  sort_every;
          }
          comm.borders(atom);
          timer.stamp_extra_stop(TIME_TEST);
          timer.stamp(TIME_COMM);

        Kokkos::fence();

	Kokkos::Profiling::pushRegion("neighbor::build");
        neighbor.build(atom);
	Kokkos::Profiling::popRegion();

        timer.stamp(TIME_NEIGH);
      }

      Kokkos::Profiling::pushRegion("force");
      force->evflag = (n + 1) % thermo.nstat == 0;
      force->compute(atom, neighbor, comm, comm.me);
      Kokkos::Profiling::popRegion();

      timer.stamp(TIME_FORCE);

      if(neighbor.halfneigh && neighbor.ghost_newton) {
        comm.reverse_communicate(atom);

        timer.stamp(TIME_COMM);
      }

      v = atom.v;
      f = atom.f;
      nlocal = atom.nlocal;

      Kokkos::fence();

#ifdef MINIMD_RESILIENCE
      KokkosResilience::checkpoint( *resilience_context, "final", n, [self = *this]() mutable {
        self.finalIntegrate();
      }, KokkosResilience::filter::nth_iteration_filter< 10 >{} );
#else
      finalIntegrate();
#endif

      if(thermo.nstat) thermo.compute(n + 1, atom, neighbor, force, timer, comm);
#ifdef KOKKOS_USE_CHECKPOINT
      if ( n % 10 == 0 ) {
         Kokkos::fence();
         if (comm.nprocs > 1) 
            Kokkos::Experimental::DirectoryManager<CHECKPOINT_FILESPACE>::set_checkpoint_directory(comm.me == 0 ? true : false, "./data", n);
         else
            Kokkos::Experimental::DirectoryManager<CHECKPOINT_FILESPACE>::set_checkpoint_directory(comm.me == 0 ? true : false, "./data", n, comm.me);
         CHECKPOINT_FILESPACE::checkpoint_views();
      }
#endif
    }
}<|MERGE_RESOLUTION|>--- conflicted
+++ resolved
@@ -35,15 +35,9 @@
 #include "math.h"
 #include <cstdlib>
 
-#define KOKKOS_USE_CHECKPOINT
 #define CHECKPOINT_FILESPACE Kokkos::Experimental::StdFileSpace
-#ifdef KOKKOS_USE_CHECKPOINT
+#ifdef MINIMD_RESILIENCE
    #include <Kokkos_Resilience.hpp>
-#endif
-
-
-#ifdef MINIMD_RESILIENCE
-#include <resilience/checkpoint.hpp>
 #endif
 
 Integrate::Integrate() {sort_every=20;}
@@ -97,7 +91,7 @@
     int next_sort = sort_every>0?sort_every:ntimes+1;
     int nStart = 0;
 
-#ifdef KOKKOS_USE_CHECKPOINT
+#ifdef KOKKOS_ENABLE_MANUAL_CHECKPOINT
     Kokkos::Experimental::StdFileSpace sfs;
     auto x_cp = Kokkos::create_chkpt_mirror( sfs, atom.x );
     auto v_cp = Kokkos::create_chkpt_mirror( sfs, atom.v );
@@ -115,14 +109,10 @@
     }
 #endif
 
-<<<<<<< HEAD
     for(n = nStart; n < ntimes; n++) {
-=======
-    for(n = 0; n < ntimes; n++) {
-#ifdef MINIMD_RESILIENCE
+#ifdef KOKKOS_ENABLE_AUTOMATIC_CHECKPOINT
       auto iter_time = KokkosResilience::Util::begin_trace< KokkosResilience::Util::IterTimingTrace< std::string > >( *resilience_context, "step", n );
 #endif
->>>>>>> d9959c69
 
       Kokkos::fence();
 
@@ -132,7 +122,7 @@
       xold = atom.xold;
       nlocal = atom.nlocal;
 
-#ifdef MINIMD_RESILIENCE
+#ifdef KOKKOS_ENABLE_AUTOMATIC_CHECKPOINT
       KokkosResilience::checkpoint( *resilience_context, "initial", n, [self = *this]() mutable {
         self.initialIntegrate();
       }, KokkosResilience::filter::nth_iteration_filter< 10 >{} );
@@ -223,7 +213,7 @@
 
       Kokkos::fence();
 
-#ifdef MINIMD_RESILIENCE
+#ifdef KOKKOS_ENABLE_AUTOMATIC_CHECKPOINT
       KokkosResilience::checkpoint( *resilience_context, "final", n, [self = *this]() mutable {
         self.finalIntegrate();
       }, KokkosResilience::filter::nth_iteration_filter< 10 >{} );
@@ -232,7 +222,7 @@
 #endif
 
       if(thermo.nstat) thermo.compute(n + 1, atom, neighbor, force, timer, comm);
-#ifdef KOKKOS_USE_CHECKPOINT
+#ifdef KOKKOS_ENABLE_MANUAL_CHECKPOINT
       if ( n % 10 == 0 ) {
          Kokkos::fence();
          if (comm.nprocs > 1) 
